/*
  Copyright (C) 2015 - 2017 by the authors of the ASPECT code.

  This file is part of ASPECT.

  ASPECT is free software; you can redistribute it and/or modify
  it under the terms of the GNU General Public License as published by
  the Free Software Foundation; either version 2, or (at your option)
  any later version.

  ASPECT is distributed in the hope that it will be useful,
  but WITHOUT ANY WARRANTY; without even the implied warranty of
  MERCHANTABILITY or FITNESS FOR A PARTICULAR PURPOSE.  See the
  GNU General Public License for more details.

  You should have received a copy of the GNU General Public License
  along with ASPECT; see the file doc/COPYING.  If not see
  <http://www.gnu.org/licenses/>.
*/

#ifndef _aspect_material_model_drucker_prager_h
#define _aspect_material_model_drucker_prager_h

#include <aspect/material_model/interface.h>
#include <aspect/simulator_access.h>

namespace aspect
{
  namespace MaterialModel
  {
    using namespace dealii;

    /**
     * A material model that consists of globally constant values for all
     * material parameters except density and viscosity.
     *
     * The model is considered incompressible, following the definition
     * described in Interface::is_compressible.
     *
     * The viscosity is computed according to the Drucker Prager frictional
     * plasticity criterion based on a user-defined internal angle of friction $\phi$
     * and cohesion $C$. In 3D:
     * $\sigma_y = \frac{6 C \cos(\phi)}{\sqrt(3) (3+\sin(\phi))} +
     * \frac{2 P \sin(\phi)}{\sqrt(3) (3+\sin(\phi))}$,
     * where $P$ is the pressure.
     * See for example Zienkiewicz, O. C., Humpheson, C. and Lewis, R. W. (1975),
     * G&eacute;otechnique 25, No. 4, 671-689.
     * With this formulation we circumscribe instead of inscribe the Mohr Coulomb
     * yield surface.
     * In 2D the Drucker Prager yield surface is the same
     * as the Mohr Coulomb surface:
     * $\sigma_y = P \sin(\phi) + C \cos(\phi)$.
     * Note that in 2D for $\phi=0$, these criteria
     * revert to the von Mises criterion (no pressure dependence).
     * See for example Thieulot, C. (2011), PEPI 188, 47-68.
     *
     * Note that we enforce the pressure to be positive in the computation of
     * the yield strength by replacing it with
     * a zero value whenever it is negative to prevent negative
     * yield strengths and viscosities.
     * We then use the computed yield strength to scale back the viscosity on
     * to the yield surface using the Viscosity Rescaling Method described in
     * Kachanov, L. M. (2004), Fundamentals of the Theory of Plasticity,
     * Dover Publications, Inc.
     *
     * To avoid numerically unfavourably large (or even negative) viscosity ranges,
     * we cut off the viscosity with a user-defined minimum and maximum viscosity:
     * $\eta_eff = \frac{1}{\frac{1}{\eta_min + \eta}+\\
     * \frac{1}{\eta_max}}$.
     *
     * Note that this model uses the formulation that assumes an incompressible
     * medium despite the fact that the density follows the law
     * $\rho(T)=\rho_0(1-\beta(T-T_{\text{ref}}))$.
     *
     *
     * @ingroup MaterialModels
     */
    template <int dim>
    class DruckerPrager : public MaterialModel::Interface<dim>, public ::aspect::SimulatorAccess<dim>
    {
      public:
        /**
         * @name Physical parameters used in the basic equations
         * @{
         */
        virtual void evaluate(const MaterialModel::MaterialModelInputs<dim> &in,
<<<<<<< HEAD
                              MaterialModel::MaterialModelOutputs<dim> &out) const;


=======
                              MaterialModel::MaterialModelOutputs<dim> &out) const ;
>>>>>>> 04524c12
        /**
         * @}
         */

        /**
         * @name Qualitative properties one can ask a material model
         * @{
         */

        /**
         * Return whether the model is compressible or not.  Incompressibility
         * does not necessarily imply that the density is constant; rather, it
         * may still depend on temperature or pressure. In the current
         * context, compressibility means whether we should solve the continuity
         * equation as $\nabla \cdot (\rho \mathbf u)=0$ (compressible Stokes)
         * or as $\nabla \cdot \mathbf{u}=0$ (incompressible Stokes).
         */
        virtual bool is_compressible () const;
        /**
         * @}
         */

        /**
         * @name Reference quantities
         * @{
         */
        virtual double reference_viscosity () const;
        /**
         * @}
         */

        /**
         * @name Functions used in dealing with run-time parameters
         * @{
         */
        /**
         * Declare the parameters this class takes through input files.
         */
        static
        void
        declare_parameters (ParameterHandler &prm);

        /**
         * Read the parameters this class declares from the parameter file.
         */
        virtual
        void
        parse_parameters (ParameterHandler &prm);
        /**
         * @}
         */

      private:

        double reference_rho;
        double reference_T;
        double reference_eta;
        double thermal_expansivity;
        double reference_specific_heat;
        double thermal_conductivities;

        /**
         * The angle of internal friction
         */
        double angle_of_internal_friction;

        /**
         * The cohesion
         */
        double cohesion;

        /**
         * The applied viscosity bounds
         */
        double minimum_viscosity;
        double maximum_viscosity;

        /**
         * The reference strain rate used as a first estimate
         */
        double reference_strain_rate;
    };

  }
}

#endif<|MERGE_RESOLUTION|>--- conflicted
+++ resolved
@@ -84,13 +84,8 @@
          * @{
          */
         virtual void evaluate(const MaterialModel::MaterialModelInputs<dim> &in,
-<<<<<<< HEAD
                               MaterialModel::MaterialModelOutputs<dim> &out) const;
 
-
-=======
-                              MaterialModel::MaterialModelOutputs<dim> &out) const ;
->>>>>>> 04524c12
         /**
          * @}
          */
