--- conflicted
+++ resolved
@@ -437,15 +437,6 @@
                 }
             }
         }
-<<<<<<< HEAD
-      else if (cell->has_periodic_neighbor (face_no)) {
-          // Periodic temperature/composition term: consider the corresponding periodic faces as the case of interior faces
-        this->local_assemble_discontinuous_advection_interior_face_terms(cell, face_no, advection_field, scratch, data);
-      }
-      else {
-        //Neumann temperature term - no non-zero contribution as only homogeneous Neumann boundary conditions are implemented elsewhere for temperature
-      }
-=======
       else if (cell->has_periodic_neighbor (face_no))
         {
           // Periodic temperature/composition term: consider the corresponding periodic faces as the case of interior faces
@@ -455,7 +446,6 @@
         {
           //Neumann temperature term - no non-zero contribution as only homogeneous Neumann boundary conditions are implemented elsewhere for temperature
         }
->>>>>>> a61d76d5
     }
 
 
@@ -494,15 +484,6 @@
 
       typename DoFHandler<dim>::face_iterator face = cell->face (face_no);
 
-<<<<<<< HEAD
-      //interior face - no contribution on RHS
-      //Assert (cell->neighbor(face_no).state() == IteratorState::valid,
-        //      ExcInternalError());
-      Assert (cell->neighbor_or_periodic_neighbor(face_no).state() == IteratorState::valid,
-              ExcInternalError());
-      //const typename DoFHandler<dim>::cell_iterator neighbor = cell->neighbor(face_no); //note: NOT active_cell_iterator, so this includes cells that are refined.
-        const typename DoFHandler<dim>::cell_iterator neighbor = cell->neighbor_or_periodic_neighbor (face_no);
-=======
       //interior face or periodic face - no contribution on RHS
 
       const typename DoFHandler<dim>::cell_iterator
@@ -511,24 +492,12 @@
       //for example: cell with periodic boundary.
       Assert (neighbor.state() == IteratorState::valid,
               ExcInternalError());
->>>>>>> a61d76d5
       const bool cell_has_periodic_neighbor = cell->has_periodic_neighbor (face_no);
 
       if (!(face->has_children()))
         {
-<<<<<<< HEAD
-          const bool neighbor_or_periodic_neighbor_is_coarser =
-                     ( cell_has_periodic_neighbor
-                       ?
-                       cell->periodic_neighbor_is_coarser(face_no)
-                       :
-                       cell->neighbor_is_coarser(face_no));
-
-          if (!neighbor_or_periodic_neighbor_is_coarser &&
-=======
           if (neighbor->level () == cell->level () &&
               neighbor->active() &&
->>>>>>> a61d76d5
               (((neighbor->is_locally_owned()) && (cell->index() < neighbor->index()))
                ||
                ((!neighbor->is_locally_owned()) && (cell->subdomain_id() < neighbor->subdomain_id()))))
@@ -537,15 +506,6 @@
               //cell and neighbor are equal-sized, and cell has been chosen to assemble this face, so calculate from cell
 
               const unsigned int neighbor2 =
-<<<<<<< HEAD
-                    (cell->has_periodic_neighbor(face_no)
-                    ?
-                    //how does the periodic neighbor talk about this cell?
-                    cell->periodic_neighbor_of_periodic_neighbor( face_no )
-                    :
-                    //how does the neighbor talk about this cell?
-                    cell->neighbor_of_neighbor(face_no));
-=======
                 (cell->has_periodic_neighbor(face_no)
                  ?
                  //how does the periodic neighbor talk about this cell?
@@ -553,7 +513,6 @@
                  :
                  //how does the neighbor talk about this cell?
                  cell->neighbor_of_neighbor(face_no));
->>>>>>> a61d76d5
 
               //set up neighbor values
               scratch.neighbor_face_finite_element_values->reinit (neighbor, neighbor2);
@@ -847,45 +806,22 @@
         }
       else //face->has_children(), so always assemble from here.
         {
-<<<<<<< HEAD
-          //how does the neighbor talk about this cell?
-         // const bool cell_has_periodic_neighbor = cell->has_periodic_neighbor(face_no);
-          std::cout<< "xxxx test" << std::endl;
-          const unsigned int neighbor2 =
-                  (cell_has_periodic_neighbor
-                   ?
-                   cell->periodic_neighbor_face_no(face_no)
-                   :
-                   cell->neighbor_face_no(face_no));
-=======
           const unsigned int neighbor2 =
             (cell_has_periodic_neighbor
              ?
              cell->periodic_neighbor_face_no(face_no)
              :
              cell->neighbor_face_no(face_no));
->>>>>>> a61d76d5
 
           //loop over subfaces
-          std::cout<< "cell no " << cell  << std::endl;
-          std::cout<< "yyyy test" << std::endl;
           for (unsigned int subface_no=0; subface_no<face->number_of_children(); ++subface_no)
             {
-<<<<<<< HEAD
-              const typename DoFHandler<dim>::active_cell_iterator neighbor_child  //= cell->neighbor_child_on_subface (face_no, subface_no);
-                      = ( cell_has_periodic_neighbor
-                          ?
-                          cell->periodic_neighbor_child_on_subface(face_no,subface_no)
-                          :
-                          cell->neighbor_child_on_subface (face_no, subface_no));
-=======
               const typename DoFHandler<dim>::active_cell_iterator neighbor_child
                 = ( cell_has_periodic_neighbor
                     ?
                     cell->periodic_neighbor_child_on_subface(face_no,subface_no)
                     :
                     cell->neighbor_child_on_subface (face_no, subface_no));
->>>>>>> a61d76d5
 
               //set up subface values
               scratch.subface_finite_element_values->reinit (cell, face_no, subface_no);
