/**
 * @page changes_current Changes after the latest release (v1.5.0)
 *
 * <p> This is the list of changes made after the release of Aspect version
 * 1.5.0. All entries are signed with the names of the author. </p>
 *
 *
 * <ol>
 *
<<<<<<< HEAD
 * <li> Changed: The visco_plastic material model now uses a single 
 * compositional field for strain weakening, which can be calculated
 * with the integrated strain invariant particle property or an 
 * equivalent compositional field plugin located in the benchmark 
 * buiter_et_al_2008_jgr.
 * <br>
 * (John Naliboff, 2017/04/14)
 *
=======
 * <li> Changed: The folder benchmark/ was renamed into benchmarks/
 * to be consistent with our directory tests/.
 * <br>
 * (Rene Gassmoeller, 2017/04/14)
 * 
>>>>>>> 0c0e3c85
 * <li> Changed: aspect now outputs only relative nonlinear residuals of
 * nonlinear iterations in the screen output. In addition, the number of
 * the nonlinear iteration is included in the screen output.
 * <br>
 * (Juliane Dannberg, 2017/04/13)
 *
 * <li> New: aspect now provides as script that -- when used together with
 * the deal.II parameter GUI program -- allows for a graphical creation and 
 * modification of input parameter files. All available parameters are listed,
 * including their documentation, type, allowed range, and default value. The
 * parameter file written by the GUI will only contain values that are 
 * different from the default values, to keep the file easily readable.
 * <br>
 * (Timo Heister, Rene Gassmoeller, Juliane Dannberg, 2017/03/28)
 *
 * <li> New: aspect now supports the --output-xml flag to generate .xml parameter
 * files that can be edited using the deal.II parameter GUI.
 * <br>
 * (Timo Heister, 2017/03/24)
 *
 * <li> New: Compressible computations now work with discontinuous pressure
 * elements.
 * <br>
 * (Timo Heister, 2017/03/23)
 *
 * </ol>
 */<|MERGE_RESOLUTION|>--- conflicted
+++ resolved
@@ -7,7 +7,6 @@
  *
  * <ol>
  *
-<<<<<<< HEAD
  * <li> Changed: The visco_plastic material model now uses a single 
  * compositional field for strain weakening, which can be calculated
  * with the integrated strain invariant particle property or an 
@@ -16,13 +15,11 @@
  * <br>
  * (John Naliboff, 2017/04/14)
  *
-=======
  * <li> Changed: The folder benchmark/ was renamed into benchmarks/
  * to be consistent with our directory tests/.
  * <br>
  * (Rene Gassmoeller, 2017/04/14)
  * 
->>>>>>> 0c0e3c85
  * <li> Changed: aspect now outputs only relative nonlinear residuals of
  * nonlinear iterations in the screen output. In addition, the number of
  * the nonlinear iteration is included in the screen output.
